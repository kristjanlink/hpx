--- conflicted
+++ resolved
@@ -16,10 +16,6 @@
         NoEcho: true
     RedshiftCidrBlock:
         Type: String
-<<<<<<< HEAD
-        Default: "192.168.22.0/24"
-=======
->>>>>>> 0c1a6db4
 
 Mappings:
   RegionMap:
