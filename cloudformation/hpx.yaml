Parameters:
    Environment:
        Type: String
        AllowedPattern: "^[a-zA-Z0-9]+$"
    Prefix:
        Type: String
        Default: "hpx"
    DistS3Bucket:
        Type: String
        Default: "hpx-code"
    RedshiftUser:
        Type: String
        Default: "turbo"
    RedshiftPassword:
        Type: String
        NoEcho: true
    RedshiftCidrBlock:
        Type: String
        Default: "192.168.55.0/24"
        #AllowedPattern: "^(10\.|172\.(1[6-9]|2\d|3[01])\.|192\.168\.).*$" # can be tightened up later...

Mappings:
  RegionMap:
    ap-northeast-1:   #Tokyo
      Kinesis: "13.113.196.224/27"
      Quicksight: "13.113.244.32/27"
    ap-northeast-2:   #Seoul
      Kinesis: ""
      Quicksight: ""
    ap-northeast-3:   #Osaka-Local
      Kinesis: ""
      Quicksight: ""
    ap-south-1:       #Mumbai
      Kinesis: ""
      Quicksight: ""
    ap-southeast-1:   #Singapore
      Kinesis: "13.228.64.192/27"
      Quicksight: "13.229.254.0/27"
    ap-southeast-2:   #Sydney
      Kinesis: "13.210.67.224/27"
      Quicksight: "54.153.249.96/27"
    ca-central-1:     #Central
      Kinesis: ""
      Quicksight: ""
    cn-north-1:       #Beijing
      Kinesis: ""
      Quicksight: ""
    cn-northwest-1:   #Ningxia
      Kinesis: ""
      Quicksight: ""
    eu-central-1:     #Frankfurt
      Kinesis: "35.158.127.160/27"
      Quicksight: ""
    eu-west-1:        #Ireland
      Kinesis: "52.19.239.192/27"
      Quicksight: "52.210.255.224/27"
    eu-west-2:        #London
      Kinesis: ""
      Quicksight: ""
    eu-west-3:        #Paris
      Kinesis: ""
      Quicksight: ""
    sa-east-1:        #São Paulo
      Kinesis: ""
      Quicksight: ""
    us-east-1:        #N. Virginia
      Kinesis: "52.70.63.192/27"
      Quicksight: "52.23.63.224/27"
    us-east-2:        #Ohio
      Kinesis: "13.58.135.96/27"
      Quicksight: "52.15.247.160/27"
    us-west-1:        #N. California
      Kinesis: "13.57.135.192/27"
      Quicksight: ""
    us-west-2:        #Oregon
      Kinesis: "52.89.255.224/27"
      Quicksight: "54.70.204.128/27"

Resources:
    CustomResourcesRole:
        Type: AWS::IAM::Role
        Properties:
            AssumeRolePolicyDocument:
                Version: '2012-10-17'
                Statement:
                    -
                        Effect: Allow
                        Principal:
                            Service:
                                - "lambda.amazonaws.com"
                        Action:
                            - "sts:AssumeRole"
            Policies:
                -
                    PolicyName: CopyS3ObjectPolicy
                    PolicyDocument:
                        Version: '2012-10-17'
                        Statement:
                            -
                                Effect: Allow
                                Action:
                                    - logs:CreateLogGroup
                                    - logs:CreateLogStream
                                    - logs:PutLogEvents
                                Resource: arn:aws:logs:*:*:*
                            -
                                Sid: "AccessSourceAndDestinationBuckets"
                                Effect: Allow
                                Action:
                                    - s3:ListBucket
                                    - s3:ListBucketVersions
                                    - s3:GetObject
                                    - s3:GetObjectVersion
                                    - s3:PutObject
                                Resource: arn:aws:s3:::*
                            -
                                Sid: "AccessVPCs"
                                Effect: Allow
                                Action:
                                    - ec2:CreateNetworkInterface
                                    - ec2:DeleteNetworkInterface
                                    - ec2:DescribeNetworkInterfaces
                                    - lambda:InvokeFunction
                                Resource: "*"

    CopyS3ObjectLambda:
      Type: AWS::Lambda::Function
      Properties:
            Handler: index.handler
            Role: !GetAtt CustomResourcesRole.Arn
            Runtime: nodejs6.10
            Code:
                S3Bucket: !Ref DistS3Bucket
                S3Key: !Sub
                    - "${env}/lambda/s3copy.zip"
                    - { env: !Ref Environment }

    CopyPixelToPixelServer:
        Type: Custom::CopyS3Object
        Properties:
            ServiceToken: !GetAtt CopyS3ObjectLambda.Arn
            SourceBucket: !Ref DistS3Bucket
            SourceKey: !Sub
                - "${env}/s3/pixelserver/1x1.gif"
                - { env: !Ref Environment }
            DestinationBucket: !Ref PixelServerS3Bucket
            DestinationKey: "1x1.gif"

    PGQueryLambda:
        Type: AWS::Lambda::Function
        Properties:
            Handler: index.handler
            Role: !GetAtt CustomResourcesRole.Arn
            Runtime: nodejs6.10
            Timeout: 30
            Code:
                S3Bucket: !Ref DistS3Bucket
                S3Key: !Sub
                    - "${env}/lambda/pgquery.zip"
                    - { env: !Ref Environment }
            VpcConfig:
                SecurityGroupIds:
                    - !GetAtt HPXRedshiftClusterVpcSecurityGroup.GroupId
                    #- sg-b17d3ace
                SubnetIds:
                    - !Ref HPXRedshiftClusterVpcSubnet
                    #- subnet-0c3ef675
                    #- subnet-24bc566f
                    #- subnet-f0e151aa

#    CreatePixelsTable:
#        DependsOn: HPXRedshiftCluster
#        Type: Custom::PGQuery
#        Properties:
#            ServiceToken: !GetAtt PGQueryLambda.Arn
#            Query: "create table if not exists pixels(id bigint identity, request_time timestamp, ip varchar(50), useragent varchar(MAX), url varchar(MAX), a varchar(MAX), b varchar(MAX), c varchar(MAX), d varchar(MAX), referrer varchar(max), cookie varchar(max));"
#            User: !Ref RedshiftUser
#            Host: !GetAtt HPXRedshiftCluster.Endpoint.Address
#            Database: !Sub
#                - "${prefix}_${env}"
#                - { env: !Ref Environment, prefix: !Ref Prefix }
#            Password: !Ref RedshiftPassword
#            Port: !GetAtt HPXRedshiftCluster.Endpoint.Port

    PixelServerCloudFrontOriginAccessId:
        Type: "AWS::CloudFront::CloudFrontOriginAccessIdentity"
        Properties:
              CloudFrontOriginAccessIdentityConfig:
                  Comment: !Sub
                      - "${prefix}-${env}-srv"
                      - { env: !Ref Environment, prefix: !Ref Prefix }

    PixelServerS3Bucket:
        Type: "AWS::S3::Bucket"
        Properties:
            BucketName: !Sub
                - "${prefix}-${env}-srv-${AWS::Region}-${AWS::AccountId}"
                - { env: !Ref Environment, prefix: !Ref Prefix }
            AccessControl: PublicRead
            WebsiteConfiguration:
                IndexDocument: "1x1.gif"

    PixelServerS3BucketPolicy:
        Type: "AWS::S3::BucketPolicy"
        Properties:
            Bucket: !Ref PixelServerS3Bucket
            PolicyDocument:
                Statement:
                    -
                        Sid: PixelServerCloudFrontReadAccess
                        Action: "s3:GetObject"
                        Effect: "Allow"
                        Resource: !Join ['', [!GetAtt PixelServerS3Bucket.Arn, "/*"]]
                        Principal:
                            CanonicalUser: !GetAtt PixelServerCloudFrontOriginAccessId.S3CanonicalUserId
                    -
                        Sid: PixelServerPublicReadAccess
                        Action: s3:GetObject
                        Effect: Allow
                        Resource: !Join ['', [!GetAtt PixelServerS3Bucket.Arn, "/*"]]
                        Principal: '*'


    PixelLogS3Bucket:
        DependsOn: PixelLogLambda
        DependsOn: PixlLogLamdaPermission
        Type: "AWS::S3::Bucket"
        Properties:
            BucketName: !Sub
                - "${prefix}-${env}-log-${AWS::Region}-${AWS::AccountId}"
                - { env: !Ref Environment, prefix: !Ref Prefix }
            AccessControl: "Private"
            NotificationConfiguration:
                LambdaConfigurations:
                    -
                        Event: "s3:ObjectCreated:Put"
                        Function: !GetAtt PixelLogLambda.Arn

    PixelServerCloudfrontDistribution:
        Type: "AWS::CloudFront::Distribution"
        Properties:
            DistributionConfig:
                Enabled: "true"
                DefaultRootObject: "1x1.gif"
                PriceClass: "PriceClass_All"
                DefaultCacheBehavior:
                    TargetOriginId: !Ref PixelServerS3Bucket
                    ViewerProtocolPolicy: "redirect-to-https"
                    MinTTL: 0
                    AllowedMethods:
                        - "HEAD"
                        - "GET"
                    CachedMethods:
                        - "HEAD"
                        - "GET"
                    ForwardedValues:
                        QueryString: "false"
                    Compress: "true"

                Logging:
                    Bucket: !GetAtt PixelLogS3Bucket.DomainName
                Origins:
                    -
                        DomainName: !GetAtt PixelServerS3Bucket.DomainName
                        Id: !Ref PixelServerS3Bucket
                        S3OriginConfig:
                            OriginAccessIdentity: !Sub
                                - "origin-access-identity/cloudfront/${OriginAccessIdentity}"
                                - { OriginAccessIdentity: !Ref PixelServerCloudFrontOriginAccessId }

    PixelLogLambdaRole:
        Type: "AWS::IAM::Role"
        Properties:
            RoleName: !Sub
                - "${prefix}-${env}-pixellog-lambda-role"
                - { env: !Ref Environment, prefix: !Ref Prefix }
            AssumeRolePolicyDocument:
                  Version: "2012-10-17"
                  Statement:
                      -
                          Effect: "Allow"
                          Principal:
                              Service:
                                  - !Sub ["lambda.${AWS::URLSuffix}", {}]
                                  - !Sub ["edgelambda.${AWS::URLSuffix}", {}]
                          Action:
                              - "sts:AssumeRole"
            Policies:
              -
                PolicyName: !Sub
                    - "${prefix}-${env}-pixellog-lambda-policy"
                    - { env: !Ref Environment, prefix: !Ref Prefix }
                PolicyDocument:
                    Version: "2012-10-17"
                    Statement:
                        -
                            Sid: PixelLogLambdaExecutionContext
                            Effect: "Allow"
                            Action:
                                - "s3:PutObject"
                                - "s3:GetObject"
                                - "cloudfront:*"
                                - "iam:CreateServiceLinkedRole"
                                - "xray:PutTelemetryRecords"
                                - "firehose:PutRecord"
                                - "logs:*"
                                - "lambda:*"
                                - "firehose:PutRecordBatch"
                                - "firehose:ListDeliveryStreams"
                                - "xray:PutTraceSegments"
                            Resource: "*"

    KinesisFirehoseDeliveryRole:
        Type: "AWS::IAM::Role"
        Properties:
            RoleName: !Sub
                - "${prefix}-${env}-firehose-delivery-role"
                - { env: !Ref Environment, prefix: !Ref Prefix }
            AssumeRolePolicyDocument:
                Version: '2012-10-17'
                Statement:
                    -
                        Effect: Allow
                        Principal:
                            Service:
                                - "firehose.amazonaws.com"
                        Action:
                            - "sts:AssumeRole"
            Policies:
              -
                PolicyName: !Sub
                    - "${prefix}-${env}-firehose-delivery-policy"
                    - { env: !Ref Environment, prefix: !Ref Prefix }
                PolicyDocument:
                    Version: "2012-10-17"
                    Statement:
                        -
                            Effect: "Allow"
                            Action:
                                - "s3:AbortMultipartUpload"
                                - "s3:GetBucketLocation"
                                - "s3:GetObject"
                                - "s3:ListBucket"
                                - "s3:ListBucketMultipartUploads"
                                - "s3:PutObject"
                                - "lambda:InvokeFunction"
                                - "lambda:GetFunctionConfiguration"
                                - "logs:PutLogEvents"
                                - "kinesis:DescribeStream"
                                - "kinesis:GetShardIterator"
                                - "kinesis:GetRecords"
                            Resource: "*"
                        -
                            Effect: "Allow"
                            Action:
                                - "kms:Decrypt"
                            Resource: "*"
                            Condition:
                                StringEquals:
                                    kms:ViaService: !Sub ["kinesis.${AWS::Region}.${AWS::URLSuffix}", {}]
                                StringLike:
                                    kms:EncryptionContext:aws:kinesis:arn: !Sub
                                      - "arn:aws:kinesis:${AWS::Region}:${AWS::AccountId}:stream/${prefix}-${env}-pixellog-delivery-stream"
                                      - { env: !Ref Environment, prefix: !Ref Prefix }

    RedshiftAWSServiceRole:
        Type: "AWS::IAM::Role"
        Properties:
            RoleName: !Sub
                - "${prefix}-${env}-redshift-aws-service-role"
                - { env: !Ref Environment, prefix: !Ref Prefix }
            AssumeRolePolicyDocument:
                Version: '2012-10-17'
                Statement:
                    -
                        Effect: Allow
                        Principal:
                            Service:
                                - "redshift.amazonaws.com"
                        Action:
                            - "sts:AssumeRole"
            Policies:
              -
                PolicyName: !Sub
                    - "${prefix}-${env}-redshift-aws-service-policy"
                    - { env: !Ref Environment, prefix: !Ref Prefix }
                PolicyDocument:
                    Version: "2012-10-17"
                    Statement:
                        -
                            Effect: "Allow"
                            Action:
                                - "ec2:DescribeVpcs"
                                - "ec2:DescribeSubnets"
                                - "ec2:DescribeNetworkInterfaces"
                                - "ec2:DescribeAddresses"
                                - "ec2:AssociateAddress"
                                - "ec2:DisassociateAddress"
                                - "ec2:CreateNetworkInterface"
                                - "ec2:DeleteNetworkInterface"
                                - "ec2:ModifyNetworkInterfaceAttribute"
                            Resource: "*"

    PixelLogLambda:
        Type: "AWS::Lambda::Function"
        Properties:
            Code:
                S3Bucket: !Ref DistS3Bucket
                S3Key: !Sub
                    - "${env}/lambda/hpx-cloudfront-logs-production.zip"
                    - { env: !Ref Environment }
            Handler: "index.handler"
            Role: !GetAtt PixelLogLambdaRole.Arn
            Runtime: "nodejs8.10"
            Environment:
                Variables:
                  KINESIS_DELIVERY_STREAM: !Ref PixelLogKinesisFirehose

    PixelLogLambdaAlias:
        Type: "AWS::Lambda::Alias"
        Properties:
            Name: "PixelLogLambdaAlias"
            FunctionName: !Ref PixelLogLambda
            FunctionVersion: "$LATEST"

    PixlLogLamdaPermission:
        Type: "AWS::Lambda::Permission"
        Properties:
            FunctionName: !GetAtt PixelLogLambda.Arn
            Action: "lambda:InvokeFunction"
            Principal: !Sub ["s3.${AWS::URLSuffix}", {}]
            SourceAccount: !Ref "AWS::AccountId"

    HPXRedshiftClusterVpc:
      Type: "AWS::EC2::VPC"
      Properties:
        CidrBlock: !Ref RedshiftCidrBlock
        EnableDnsSupport: true
        EnableDnsHostnames: true
        Tags:
          -
            Key: "Name"
            Value: !Sub
              - "${prefix}-${env}-vpc"
              - { env: !Ref Environment, prefix: !Ref Prefix }

    HPXRedshiftClusterVpcInternetGateway:
      Type: "AWS::EC2::InternetGateway"

    HPXRedshiftClusterVpcInternetGatewayAttachment:
      Type: "AWS::EC2::VPCGatewayAttachment"
      Properties:
        InternetGatewayId: !Ref HPXRedshiftClusterVpcInternetGateway
        VpcId: !Ref HPXRedshiftClusterVpc

    HPXRedshiftClusterVpcRouteTable:
      Type: "AWS::EC2::RouteTable"
      Properties:
        VpcId: !Ref HPXRedshiftClusterVpc

    HPXRedshiftClusterVpcRoute:
      DependsOn: HPXRedshiftClusterVpcInternetGatewayAttachment
      Type: AWS::EC2::Route
      Properties:
        RouteTableId: !Ref HPXRedshiftClusterVpcRouteTable
        DestinationCidrBlock: "0.0.0.0/0"
        GatewayId: !Ref HPXRedshiftClusterVpcInternetGateway

    HPXRedshiftClusterVpcSubnet:
      Type: "AWS::EC2::Subnet"
      Properties:
        CidrBlock: !Ref RedshiftCidrBlock
        VpcId: !Ref HPXRedshiftClusterVpc

    HPXRedshiftClusterVpcSubnetGroup:
      Type: "AWS::Redshift::ClusterSubnetGroup"
      Properties:
        Description: "Subnet group for hacker pixel redshift cluster"
        SubnetIds:
          - !Ref HPXRedshiftClusterVpcSubnet

    HPXRedshiftClusterVpcSecurityGroup:
      Type: "AWS::EC2::SecurityGroup"
      Properties:
        GroupName: !Sub
          - "${prefix}-${env}-security-group"
          - { env: !Ref Environment, prefix: !Ref Prefix }
        GroupDescription: "Group to configure inbound rules for HPX Redshift Cluster"
        VpcId: !Ref HPXRedshiftClusterVpc
        SecurityGroupIngress:
          -
            CidrIp: { "Fn::FindInMap" : [ "RegionMap", { "Ref" : "AWS::Region" }, "Kinesis" ]}
            Description: "Kinesis"
            FromPort: 5439
            ToPort: 5439
            IpProtocol: "TCP"
          -
            CidrIp: { "Fn::FindInMap" : [ "RegionMap", { "Ref" : "AWS::Region" }, "Quicksight" ]}
            Description: "Quicksight"
            FromPort: 5439
            ToPort: 5439
            IpProtocol: "TCP"
          -
            CidrIp: "216.174.112.44/32"
            Description: "Redshift from Techspace"
            FromPort: 5439
            ToPort: 5439
            IpProtocol: "TCP"
          -
            CidrIp: "198.27.243.221/32"
            Description: "Redshift from Giao"
            FromPort: 5439
            ToPort: 5439
            IpProtocol: "TCP"
          -
            CidrIp: "73.71.90.13/32"
            Description: "Redshift from Adolfo"
            FromPort: 5439
            ToPort: 5439
            IpProtocol: "TCP"
          -
            CidrIp: "24.5.134.249/32"
            Description: "Redshift from Dan"
            FromPort: 5439
            ToPort: 5439
            IpProtocol: "TCP"
<<<<<<< HEAD
          -
            Description: "Allow all internal"
            FromPort: -1
            ToPort: -1
            IpProtocol: "-1"
            #SourceSecurityGroupId: !Ref HPXRedshiftClusterVpcSecurityGroup
            SourceSecurityGroupName: !Sub
              - "${prefix}-${env}-security-group"
              - { env: !Ref Environment, prefix: !Ref Prefix }
        VpcId: !Ref HPXRedshiftClusterVpc
=======
>>>>>>> d9a0b232

    HPXRedshiftClusterVpcSubnetRouteTableAssociation:
      Type: "AWS::EC2::SubnetRouteTableAssociation"
      Properties:
        RouteTableId: !Ref HPXRedshiftClusterVpcRouteTable
        SubnetId: !Ref HPXRedshiftClusterVpcSubnet

    HPXRedshiftCluster:
      DependsOn: HPXRedshiftClusterVpcInternetGatewayAttachment
      DependsOn: HPXRedshiftClusterVpcSubnetRouteTableAssociation
      Type: "AWS::Redshift::Cluster"
      Properties:
        DBName: !Sub
          - "${prefix}_${env}"
          - { env: !Ref Environment, prefix: !Ref Prefix }
        MasterUsername: !Ref RedshiftUser
        MasterUserPassword: !Ref RedshiftPassword
        NodeType: "dc2.large"
        ClusterIdentifier: !Sub
          - "${prefix}-${env}-2"
          - { env: !Ref Environment, prefix: !Ref Prefix }
        ClusterType: "single-node"
        IamRoles:
          - !GetAtt RedshiftAWSServiceRole.Arn
        ClusterSubnetGroupName: !Ref HPXRedshiftClusterVpcSubnetGroup
        VpcSecurityGroupIds:
          - !GetAtt HPXRedshiftClusterVpcSecurityGroup.GroupId
          - !GetAtt HPXRedshiftClusterVpc.DefaultSecurityGroup

    KinesisCloudWatchLogGroup:
      Type: "AWS::Logs::LogGroup"
      Properties:
        LogGroupName: !Sub
          - "/aws/kinesisfirehose/${prefix}-${env}-pixellog-delivery-stream"
          - { env: !Ref Environment, prefix: !Ref Prefix }

    KinesisCloudWatchS3DeliveryLogStream:
      Type: "AWS::Logs::LogStream"
      Properties:
        LogGroupName: !Ref KinesisCloudWatchLogGroup
        LogStreamName: "S3Delivery"

    KinesisCloudWatchRedshiftDeliveryLogStream:
      Type: "AWS::Logs::LogStream"
      Properties:
        LogGroupName: !Ref KinesisCloudWatchLogGroup
        LogStreamName: "RedshiftDelivery"

    PixelLogKinesisFirehose:
      Type: "AWS::KinesisFirehose::DeliveryStream"
      Properties:
        DeliveryStreamName: !Sub
          - "${prefix}-${env}-pixellog-delivery-stream"
          - { env: !Ref Environment, prefix: !Ref Prefix }
        RedshiftDestinationConfiguration:
          ClusterJDBCURL: !Sub
            - "jdbc:redshift://${endpoint}:${port}/${prefix}_${env}"
            - { endpoint: !GetAtt HPXRedshiftCluster.Endpoint.Address, port: !GetAtt HPXRedshiftCluster.Endpoint.Port, env: !Ref Environment, prefix: !Ref Prefix }
          CopyCommand:
            CopyOptions: "DELIMITER '\\t' TIMEFORMAT 'auto'"
            DataTableColumns: "request_time, ip, useragent, url, a, b, c, d, referrer, cookie"
            DataTableName: "pixels"
          Username: !Ref RedshiftUser
          Password: !Ref RedshiftPassword
          RoleARN: !GetAtt KinesisFirehoseDeliveryRole.Arn
          CloudWatchLoggingOptions:
            Enabled: true
            LogGroupName: !Ref KinesisCloudWatchLogGroup
            LogStreamName: "RedshiftDelivery"
          S3Configuration:
            BucketARN: !GetAtt KinesisFirehoseIntermediateS3Bucket.Arn
            BufferingHints:
              IntervalInSeconds: 300
              SizeInMBs: 1
            CompressionFormat: "UNCOMPRESSED"
            RoleARN: !GetAtt KinesisFirehoseDeliveryRole.Arn
            CloudWatchLoggingOptions:
              Enabled: true
              LogGroupName: !Ref KinesisCloudWatchLogGroup
              LogStreamName: "S3Delivery"

    KinesisFirehoseIntermediateS3Bucket:
        Type: "AWS::S3::Bucket"
        Properties:
          BucketName: !Sub
            - "${prefix}-${env}-kinesis-intermediate-${AWS::Region}-${AWS::AccountId}"
            - { env: !Ref Environment, prefix: !Ref Prefix }
          AccessControl: "Private"<|MERGE_RESOLUTION|>--- conflicted
+++ resolved
@@ -524,19 +524,6 @@
             FromPort: 5439
             ToPort: 5439
             IpProtocol: "TCP"
-<<<<<<< HEAD
-          -
-            Description: "Allow all internal"
-            FromPort: -1
-            ToPort: -1
-            IpProtocol: "-1"
-            #SourceSecurityGroupId: !Ref HPXRedshiftClusterVpcSecurityGroup
-            SourceSecurityGroupName: !Sub
-              - "${prefix}-${env}-security-group"
-              - { env: !Ref Environment, prefix: !Ref Prefix }
-        VpcId: !Ref HPXRedshiftClusterVpc
-=======
->>>>>>> d9a0b232
 
     HPXRedshiftClusterVpcSubnetRouteTableAssociation:
       Type: "AWS::EC2::SubnetRouteTableAssociation"
