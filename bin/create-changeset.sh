#!/bin/bash
# ./create-change-set.sh <stack name>
BRANCH=`git rev-parse --abbrev-ref HEAD`
LUSER=`whoami`
ENVIRONMENT=${BRANCH//[^a-zA-Z0-9]/}
REGION=`aws configure get region`

if [ -z $REDSHIFT_PASSWORD ]; then
  echo "You must set environment variable REDSHIFT_PASSWORD to proceed!"
  exit
fi

if [ -z $VPC_CIDR ]; then
  echo "You must set environment variable VPC_CIDR to proceed!"
  exit
fi

<<<<<<< HEAD

=======
>>>>>>> 0c1a6db4
echo "BRANCH=$BRANCH, ENVIRONMENT=$ENVIRONMENT, REGION=$REGION, VPC_CIDR=$VPC_CIDR"
echo "Creating changeset for stack hpx-$ENVIRONMENT-$REGION"

#aws cloudformation create-change-set \
#  --capabilities CAPABILITY_NAMED_IAM \
#  --stack-name hpx-secureparam-$ENVIRONMENT-$REGION \
#  --template-url https://s3-$REGION.amazonaws.com/hpx-code/$ENVIRONMENT/cloudformation/hpx-secureparam.yaml \
#  --change-set-name hpx-secureparam-manual-changeset-$LUSER-$REGION

aws cloudformation create-change-set \
  --capabilities CAPABILITY_NAMED_IAM \
  --stack-name hpx-$ENVIRONMENT-$REGION \
  --template-url https://s3-$REGION.amazonaws.com/hpx-code/$ENVIRONMENT/cloudformation/hpx.yaml \
  --change-set-name hpx-manual-changeset-$LUSER-$REGION \
  --parameters \
ParameterKey=\"Environment\",\
ParameterValue=\"$ENVIRONMENT\" \
ParameterKey=\"RedshiftCidrBlock\",\
ParameterValue=\"$VPC_CIDR\" \
ParameterKey=\"RedshiftPassword\",\
ParameterValue=\"$REDSHIFT_PASSWORD\"\<|MERGE_RESOLUTION|>--- conflicted
+++ resolved
@@ -15,10 +15,6 @@
   exit
 fi
 
-<<<<<<< HEAD
-
-=======
->>>>>>> 0c1a6db4
 echo "BRANCH=$BRANCH, ENVIRONMENT=$ENVIRONMENT, REGION=$REGION, VPC_CIDR=$VPC_CIDR"
 echo "Creating changeset for stack hpx-$ENVIRONMENT-$REGION"
 
