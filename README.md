--- conflicted
+++ resolved
@@ -2,22 +2,38 @@
 
 ## Prerequisites
 
-- git
-- awscli
+Amazon command line tools (```awscli```) are required in order to use the HPX scripts. For details, see [Amazon's documentation](https://docs.aws.amazon.com/lambda/latest/dg/setup-awscli.html)
 
-## Quickstart: Updating HPX Using CloudFormation
+## Quickstart: Creating an HPX stack
 
-<<<<<<< HEAD
-``` ~/.hpxenv
-=======
-Place something like this in ~/.hpxenv.
+From a bash prompt:
+```bash
+./dist/bin/hpx-deploy.sh
+```
 
-``` bash
-BRANCH=$(git rev-parse --abbrev-ref HEAD)
-HPX_ROOT=s3://hpx-dev-us-west-2
-HPX_VERSION=0.0.0${BRANCH//[^a-zA-Z0-9]/}
-PREFIX=hpx${BRANCH//[^a-zA-Z0-9]/}
->>>>>>> 54f16248
+This will create a default stack and automatically configure each AWS Resource.
+
+For information on how to customize your HPX stack, run:
+```bash
+./dist/bin/hpx-deploy.sh help
+```
+
+### Developing HPX
+
+```
+./bin/hpx.sh
+```
+This script contains the tools necessary to package and distribute hpx.
+For usage details:
+```bash
+./bin/hpx.sh help
+```
+
+When developing hpx, we recommend use a separate root and prefixes for testing
+non-release code. For example, the configuration below sets the prefix based on the current git
+branch.
+
+``` ~/.hpx/default
 REDSHIFT_PASSWORD=**********
 
 if [ ! -z ${PRODUCTION:-} ]; then
@@ -29,40 +45,4 @@
  HPX_VERSION=0.0.0${BRANCH//[^a-zA-Z0-9]/}
  PREFIX=hpx${BRANCH//[^a-zA-Z0-9]/}
 fi
-```
-
-Then:
-
-```./bin/hpx.sh deploy```
-
-
-## Appendix: Setting up the AWS Cli
-
-### Using Brew
-
-```bash
-
-brew install awscli
-
-```
-
-### Using pip
-
-```bash
-
-pip install awscli
-
-```
-
-### Setup AWS Credentials
-
-```bash aws configure```
-
-For region us-west-2 got the most testing, but if you run into problems with the others ones
-open an issue.
-
-### Test
-
-```bash
-aws sts get-caller-identity
 ```