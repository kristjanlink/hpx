--- conflicted
+++ resolved
@@ -3,18 +3,16 @@
 const dns = require('dns');
 
 exports.handler = function(event, context) {
-<<<<<<< HEAD
   context.callbackWaitsForEmptyEventLoop = false;
   console.log( JSON.stringify({
     RequestType: event.RequestType,
     ResponseURL: event.ResponseURL
   }));
 
-=======
   dns.lookup(event.ResourceProperties.Host, (err, address, family) => {
     console.log("Host address: %j Family: IPv%s", address, family);
   });
->>>>>>> b8af60c1
+
   if (event.RequestType == "Create" || event.RequestType == "Update") {
     var client = new Client({
       user: event.ResourceProperties.User,
